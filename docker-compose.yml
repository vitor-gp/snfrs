services:
  api:
    build:
      context: .
      dockerfile: Dockerfile.api
      target: production
    ports:
      - "8000:8000"
    volumes:
      - ./app:/app/app
      - ./data:/app/data
    environment:
      - DATABASE_URL=sqlite:///./data/app.db
      - SECRET_KEY=production-secret-key-change-me
      - ALGORITHM=HS256
      - ACCESS_TOKEN_EXPIRE_MINUTES=30
      - ENVIRONMENT=production
    env_file:
      - .env
    restart: unless-stopped
    healthcheck:
      test: ["CMD", "curl", "-f", "http://localhost:8000/health"]
      interval: 30s
      timeout: 10s
      retries: 3
      start_period: 40s
    networks:
      - app-network

  discord-bot:
    build:
      context: .
      dockerfile: Dockerfile.discord
    env_file:
      - .env
    environment:
      - API_BASE_URL=http://api:8000
    depends_on:
      - api
    restart: unless-stopped
    networks:
      - app-network

  api-dev:
    build:
      context: .
      dockerfile: Dockerfile.api
      target: builder
    ports:
      - "8001:8000"
    volumes:
      - ./app:/app/app
      - ./data:/app/data
      - ./tests:/app/tests
<<<<<<< HEAD
      - ./alembic.ini:/app/alembic.ini
      - ./alembic:/app/alembic
=======
    env_file:
      - .env
>>>>>>> 5d944f6c
    environment:
      - DATABASE_URL=sqlite:///./data/app_dev.db
      - SECRET_KEY=dev-secret-key
    command: ["uvicorn", "app.main:app", "--host", "0.0.0.0", "--port", "8000", "--reload"]
    restart: unless-stopped
    networks:
      - app-network

  discord-bot-dev:
    build:
      context: .
      dockerfile: Dockerfile.discord
    env_file:
      - .env
    environment:
      - API_BASE_URL=http://api-dev:8000
    depends_on:
      - api-dev
    restart: unless-stopped
    networks:
      - app-network
    volumes:
      - ./bot:/app/bot

networks:
  app-network:
    driver: bridge

volumes:
  data:
    driver: local <|MERGE_RESOLUTION|>--- conflicted
+++ resolved
@@ -52,13 +52,11 @@
       - ./app:/app/app
       - ./data:/app/data
       - ./tests:/app/tests
-<<<<<<< HEAD
       - ./alembic.ini:/app/alembic.ini
       - ./alembic:/app/alembic
-=======
     env_file:
       - .env
->>>>>>> 5d944f6c
+
     environment:
       - DATABASE_URL=sqlite:///./data/app_dev.db
       - SECRET_KEY=dev-secret-key
